// Copyright 2017-2020 Parity Technologies (UK) Ltd.
// This file is part of Substrate.

// Substrate is free software: you can redistribute it and/or modify
// it under the terms of the GNU General Public License as published by
// the Free Software Foundation, either version 3 of the License, or
// (at your option) any later version.

// Substrate is distributed in the hope that it will be useful,
// but WITHOUT ANY WARRANTY; without even the implied warranty of
// MERCHANTABILITY or FITNESS FOR A PARTICULAR PURPOSE.  See the
// GNU General Public License for more details.

// You should have received a copy of the GNU General Public License
// along with Substrate.  If not, see <http://www.gnu.org/licenses/>.

//! # Timestamp Module
//!
//! The Timestamp module provides functionality to get and set the on-chain time.
//!
//! - [`timestamp::Trait`](./trait.Trait.html)
//! - [`Call`](./enum.Call.html)
//! - [`Module`](./struct.Module.html)
//!
//! ## Overview
//!
//! The Timestamp module allows the validators to set and validate a timestamp with each block.
//!
//! It uses inherents for timestamp data, which is provided by the block author and validated/verified
//! by other validators. The timestamp can be set only once per block and must be set each block.
//! There could be a constraint on how much time must pass before setting the new timestamp.
//!
//! **NOTE:** The Timestamp module is the recommended way to query the on-chain time instead of using
//! an approach based on block numbers. The block number based time measurement can cause issues
//! because of cumulative calculation errors and hence should be avoided.
//!
//! ## Interface
//!
//! ### Dispatchable Functions
//!
//! * `set` - Sets the current time.
//!
//! ### Public functions
//!
//! * `get` - Gets the current time for the current block. If this function is called prior to
//! setting the timestamp, it will return the timestamp of the previous block.
//!
//! ### Trait Getters
//!
//! * `MinimumPeriod` - Gets the minimum (and advised) period between blocks for the chain.
//!
//! ## Usage
//!
//! The following example shows how to use the Timestamp module in your custom module to query the current timestamp.
//!
//! ### Prerequisites
//!
//! Import the Timestamp module into your custom module and derive the module configuration
//! trait from the timestamp trait.
//!
//! ### Get current timestamp
//!
//! ```
//! use frame_support::{decl_module, dispatch};
//! # use pallet_timestamp as timestamp;
//! use frame_system::{self as system, ensure_signed};
//!
//! pub trait Trait: timestamp::Trait {}
//!
//! decl_module! {
//! 	pub struct Module<T: Trait> for enum Call where origin: T::Origin {
//! 		#[weight = frame_support::weights::SimpleDispatchInfo::default()]
//! 		pub fn get_time(origin) -> dispatch::DispatchResult {
//! 			let _sender = ensure_signed(origin)?;
//! 			let _now = <timestamp::Module<T>>::get();
//! 			Ok(())
//! 		}
//! 	}
//! }
//! # fn main() {}
//! ```
//!
//! ### Example from the FRAME
//!
//! The [Session module](https://github.com/paritytech/substrate/blob/master/frame/session/src/lib.rs) uses
//! the Timestamp module for session management.
//!
//! ## Related Modules
//!
//! * [Session](../pallet_session/index.html)

#![cfg_attr(not(feature = "std"), no_std)]

mod benchmarking;

use sp_std::{result, cmp};
use sp_inherents::{ProvideInherent, InherentData, InherentIdentifier};
#[cfg(feature = "std")]
use frame_support::debug;
use frame_support::{
	Parameter, decl_storage, decl_module,
	traits::{Time, UnixTime, Get},
	weights::SimpleDispatchInfo,
};
use sp_runtime::{
	RuntimeString,
	traits::{
		AtLeast32Bit, Zero, SaturatedConversion, Scale
	}
};
use frame_system::ensure_none;
use sp_timestamp::{
	InherentError, INHERENT_IDENTIFIER, InherentType,
	OnTimestampSet,
};

/// The module configuration trait
pub trait Trait: frame_system::Trait {
	/// Type used for expressing timestamp.
	type Moment: Parameter + Default + AtLeast32Bit
		+ Scale<Self::BlockNumber, Output = Self::Moment> + Copy;

	/// Something which can be notified when the timestamp is set. Set this to `()` if not needed.
	type OnTimestampSet: OnTimestampSet<Self::Moment>;

	/// The minimum period between blocks. Beware that this is different to the *expected* period
	/// that the block production apparatus provides. Your chosen consensus system will generally
	/// work with this to determine a sensible block time. e.g. For Aura, it will be double this
	/// period on default settings.
	type MinimumPeriod: Get<Self::Moment>;
}

decl_module! {
	pub struct Module<T: Trait> for enum Call where origin: T::Origin {
		/// The minimum period between blocks. Beware that this is different to the *expected* period
		/// that the block production apparatus provides. Your chosen consensus system will generally
		/// work with this to determine a sensible block time. e.g. For Aura, it will be double this
		/// period on default settings.
		const MinimumPeriod: T::Moment = T::MinimumPeriod::get();

		/// Set the current time.
		///
		/// This call should be invoked exactly once per block. It will panic at the finalization
		/// phase, if this call hasn't been invoked by that time.
		///
		/// The timestamp should be greater than the previous one by the amount specified by
		/// `MinimumPeriod`.
		///
		/// The dispatch origin for this call must be `Inherent`.
<<<<<<< HEAD
		///
		/// # <weight>
		/// - O(1)
		/// # </weight>
		#[weight = SimpleDispatchInfo::FixedOperational(10_000)]
=======
		#[weight = SimpleDispatchInfo::FixedMandatory(10_000)]
>>>>>>> 9209998b
		fn set(origin, #[compact] now: T::Moment) {
			ensure_none(origin)?;
			assert!(!<Self as Store>::DidUpdate::exists(), "Timestamp must be updated only once in the block");
			assert!(
				Self::now().is_zero() || now >= Self::now() + T::MinimumPeriod::get(),
				"Timestamp must increment by at least <MinimumPeriod> between sequential blocks"
			);
			<Self as Store>::Now::put(now);
			<Self as Store>::DidUpdate::put(true);

			<T::OnTimestampSet as OnTimestampSet<_>>::on_timestamp_set(now);
		}

		fn on_finalize() {
			assert!(<Self as Store>::DidUpdate::take(), "Timestamp must be updated once in the block");
		}
	}
}

decl_storage! {
	trait Store for Module<T: Trait> as Timestamp {
		/// Current time for the current block.
		pub Now get(fn now) build(|_| 0.into()): T::Moment;

		/// Did the timestamp get updated in this block?
		DidUpdate: bool;
	}
}

impl<T: Trait> Module<T> {
	/// Get the current time for the current block.
	///
	/// NOTE: if this function is called prior to setting the timestamp,
	/// it will return the timestamp of the previous block.
	pub fn get() -> T::Moment {
		Self::now()
	}

	/// Set the timestamp to something in particular. Only used for tests.
	#[cfg(feature = "std")]
	pub fn set_timestamp(now: T::Moment) {
		<Self as Store>::Now::put(now);
	}
}

fn extract_inherent_data(data: &InherentData) -> Result<InherentType, RuntimeString> {
	data.get_data::<InherentType>(&INHERENT_IDENTIFIER)
		.map_err(|_| RuntimeString::from("Invalid timestamp inherent data encoding."))?
		.ok_or_else(|| "Timestamp inherent data is not provided.".into())
}

impl<T: Trait> ProvideInherent for Module<T> {
	type Call = Call<T>;
	type Error = InherentError;
	const INHERENT_IDENTIFIER: InherentIdentifier = INHERENT_IDENTIFIER;

	fn create_inherent(data: &InherentData) -> Option<Self::Call> {
		let data: T::Moment = extract_inherent_data(data)
			.expect("Gets and decodes timestamp inherent data")
			.saturated_into();

		let next_time = cmp::max(data, Self::now() + T::MinimumPeriod::get());
		Some(Call::set(next_time.into()))
	}

	fn check_inherent(call: &Self::Call, data: &InherentData) -> result::Result<(), Self::Error> {
		const MAX_TIMESTAMP_DRIFT_MILLIS: u64 = 30 * 1000;

		let t: u64 = match call {
			Call::set(ref t) => t.clone().saturated_into::<u64>(),
			_ => return Ok(()),
		};

		let data = extract_inherent_data(data).map_err(|e| InherentError::Other(e))?;

		let minimum = (Self::now() + T::MinimumPeriod::get()).saturated_into::<u64>();
		if t > data + MAX_TIMESTAMP_DRIFT_MILLIS {
			Err(InherentError::Other("Timestamp too far in future to accept".into()))
		} else if t < minimum {
			Err(InherentError::ValidAtTimestamp(minimum))
		} else {
			Ok(())
		}
	}
}

impl<T: Trait> Time for Module<T> {
	type Moment = T::Moment;

	/// Before the first set of now with inherent the value returned is zero.
	fn now() -> Self::Moment {
		Self::now()
	}
}

/// Before the timestamp inherent is applied, it returns the time of previous block.
///
/// On genesis the time returned is not valid.
impl<T: Trait> UnixTime for Module<T> {
	fn now() -> core::time::Duration {
		// now is duration since unix epoch in millisecond as documented in
		// `sp_timestamp::InherentDataProvider`.
		let now = Self::now();
		sp_std::if_std! {
			if now == T::Moment::zero() {
				debug::error!(
					"`pallet_timestamp::UnixTime::now` is called at genesis, invalid value returned: 0"
				);
			}
		}
		core::time::Duration::from_millis(now.saturated_into::<u64>())
	}
}

#[cfg(test)]
mod tests {
	use super::*;

	use frame_support::{impl_outer_origin, assert_ok, parameter_types, weights::Weight};
	use sp_io::TestExternalities;
	use sp_core::H256;
	use sp_runtime::{Perbill, traits::{BlakeTwo256, IdentityLookup}, testing::Header};

	pub fn new_test_ext() -> TestExternalities {
		let t = frame_system::GenesisConfig::default().build_storage::<Test>().unwrap();
		TestExternalities::new(t)
	}

	impl_outer_origin! {
		pub enum Origin for Test  where system = frame_system {}
	}

	#[derive(Clone, Eq, PartialEq)]
	pub struct Test;
	parameter_types! {
		pub const BlockHashCount: u64 = 250;
		pub const MaximumBlockWeight: Weight = 1024;
		pub const MaximumBlockLength: u32 = 2 * 1024;
		pub const AvailableBlockRatio: Perbill = Perbill::one();
	}
	impl frame_system::Trait for Test {
		type Origin = Origin;
		type Index = u64;
		type BlockNumber = u64;
		type Call = ();
		type Hash = H256;
		type Hashing = BlakeTwo256;
		type AccountId = u64;
		type Lookup = IdentityLookup<Self::AccountId>;
		type Header = Header;
		type Event = ();
		type BlockHashCount = BlockHashCount;
		type MaximumBlockWeight = MaximumBlockWeight;
		type AvailableBlockRatio = AvailableBlockRatio;
		type MaximumBlockLength = MaximumBlockLength;
		type Version = ();
		type ModuleToIndex = ();
		type AccountData = ();
		type OnNewAccount = ();
		type OnKilledAccount = ();
	}
	parameter_types! {
		pub const MinimumPeriod: u64 = 5;
	}
	impl Trait for Test {
		type Moment = u64;
		type OnTimestampSet = ();
		type MinimumPeriod = MinimumPeriod;
	}
	type Timestamp = Module<Test>;

	#[test]
	fn timestamp_works() {
		new_test_ext().execute_with(|| {
			Timestamp::set_timestamp(42);
			assert_ok!(Timestamp::dispatch(Call::set(69), Origin::NONE));
			assert_eq!(Timestamp::now(), 69);
		});
	}

	#[test]
	#[should_panic(expected = "Timestamp must be updated only once in the block")]
	fn double_timestamp_should_fail() {
		new_test_ext().execute_with(|| {
			Timestamp::set_timestamp(42);
			assert_ok!(Timestamp::dispatch(Call::set(69), Origin::NONE));
			let _ = Timestamp::dispatch(Call::set(70), Origin::NONE);
		});
	}

	#[test]
	#[should_panic(expected = "Timestamp must increment by at least <MinimumPeriod> between sequential blocks")]
	fn block_period_minimum_enforced() {
		new_test_ext().execute_with(|| {
			Timestamp::set_timestamp(42);
			let _ = Timestamp::dispatch(Call::set(46), Origin::NONE);
		});
	}
}<|MERGE_RESOLUTION|>--- conflicted
+++ resolved
@@ -147,15 +147,11 @@
 		/// `MinimumPeriod`.
 		///
 		/// The dispatch origin for this call must be `Inherent`.
-<<<<<<< HEAD
 		///
 		/// # <weight>
 		/// - O(1)
 		/// # </weight>
-		#[weight = SimpleDispatchInfo::FixedOperational(10_000)]
-=======
 		#[weight = SimpleDispatchInfo::FixedMandatory(10_000)]
->>>>>>> 9209998b
 		fn set(origin, #[compact] now: T::Moment) {
 			ensure_none(origin)?;
 			assert!(!<Self as Store>::DidUpdate::exists(), "Timestamp must be updated only once in the block");
