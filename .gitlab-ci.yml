# .gitlab-ci.yml
#
# substrate
#
# pipelines can be triggered manually in the web
# setting DEPLOY_TAG will only deploy the tagged image


stages:
  - test
  - build
  - publish
  - kubernetes
  - flaming-fir

image:                             ${REGISTRY}/substrate-ci-linux:latest

variables:
  GIT_STRATEGY:                    fetch
<<<<<<< HEAD
  GIT_DEPTH:                       3
=======
  GIT_DEPTH:                       100
>>>>>>> 657484a4
  CARGO_HOME:                      "/ci-cache/${CI_PROJECT_NAME}/cargo/${CI_JOB_NAME}"
  CARGO_TARGET_DIR:                "/ci-cache/${CI_PROJECT_NAME}/targets/${CI_COMMIT_REF_NAME}/${CI_JOB_NAME}"
  REGISTRY:                        registry.parity.io/parity/infrastructure/scripts
  CI_SERVER_NAME:                  "GitLab CI"
  DOCKER_OS:                       "debian:stretch"
  ARCH:                            "x86_64"


.collect-artifacts:                &collect-artifacts
  artifacts:
    name:                          "${CI_JOB_NAME}_${CI_COMMIT_REF_NAME}"
    when:                          on_success
    expire_in:                     7 days
    paths:
      - artifacts/


.docker-env:                       &docker-env
  before_script:
    - rustup show
    - cargo --version
    - sccache -s
  only:
    - master
    - /^v[0-9]+\.[0-9]+.*$/        # i.e. v1.0, v2.1rc1
    - schedules
    - web
    - /^[0-9]+$/                   # PRs
  retry:
    max: 2
    when:
      - runner_system_failure
      - unknown_failure
      - api_failure
  dependencies:                    []
  interruptible:                   true
  tags:
    - ci3

.build-only:                       &build-only
  only:
    - master
    - /^v[0-9]+\.[0-9]+.*$/        # i.e. v1.0, v2.1rc1
    - /^pre-v[0-9]+\.[0-9]+-[0-9a-f]+$/
    - web



#### stage:                        test

# build-linux-substrate:             &build-binary
#   stage:                           test
#   <<:                              *collect-artifacts
#   <<:                              *docker-env
#   # <<:                              *build-only
#   except:
#     variables:
#       - $DEPLOY_TAG
#   before_script:
#     - mkdir -p ./artifacts/substrate/
#   script:
#     - WASM_BUILD_NO_COLOR=1 time cargo build --release --verbose
#     - cp ${CARGO_TARGET_DIR}/release/substrate ./artifacts/substrate/.
#     - echo -n "Substrate version = "
#     - if [ "${CI_COMMIT_TAG}" ]; then
#         echo "${CI_COMMIT_TAG}" | tee ./artifacts/substrate/VERSION;
#       else
#         ./artifacts/substrate/substrate --version |
#           sed -n -r 's/^substrate ([0-9.]+.*-[0-9a-f]{7,13})-.*$/\1/p' |
#           tee ./artifacts/substrate/VERSION;
#       fi
#     - sha256sum ./artifacts/substrate/substrate | tee ./artifacts/substrate/substrate.sha256
#     - printf '\n# building node-template\n\n'
#     - ./.maintain/node-template-release.sh ./artifacts/substrate/substrate-node-template.tar.gz
#     - cp -r .maintain/docker/substrate.Dockerfile ./artifacts/substrate/

#### stage:                        build

test-linux-stable:                 &test-linux
  stage:                           build
  <<:                              *docker-env
  variables:
    # TODO: $ echo $CARGO_TARGET_DIR
    # /ci-cache/substrate/targets/4460/build-linux-substrate
    # https://gitlab.parity.io/parity/substrate/-/jobs/339591
    # TODO: doesn't reuse build-linux-substrate cache, needs checking locally
    # CARGO_TARGET_DIR:              "/ci-cache/${CI_PROJECT_NAME}/targets/${CI_COMMIT_REF_NAME}/build-linux-substrate"
    # Enable debug assertions since we are running optimized builds for testing
    # but still want to have debug assertions.
    RUSTFLAGS: -Cdebug-assertions=y
  # needs:
  #   - build-linux-substrate
  except:
    variables:
      - $DEPLOY_TAG
  script:
    - env 
    - echo $CARGO_TARGET_DIR
    - WASM_BUILD_NO_COLOR=1 time cargo test --all --release --verbose --locked |
        tee output.log
    - sccache -s
  after_script:
    - echo "___Collecting warnings for check_warnings job___"
    - awk '/^warning:/,/^$/ { print }' output.log > ${CI_COMMIT_SHORT_SHA}_warnings.log
<<<<<<< HEAD
  # artifacts:
  #   name:                          $CI_COMMIT_SHORT_SHA
  #   expire_in:                     24 hrs
  #   paths:
  #     - ${CI_COMMIT_SHORT_SHA}_warnings.log

# node-exits:
#   stage:                           build
#   <<:                              *docker-env
#   variables:
#     GIT_STRATEGY:                  none
#     CARGO_TARGET_DIR:              "/ci-cache/${CI_PROJECT_NAME}/targets/${CI_COMMIT_REF_NAME}/build-linux-substrate"
#   needs:
#     - build-linux-substrate
#   except:
#     - /^v[0-9]+\.[0-9]+.*$/        # i.e. v1.0, v2.1rc1
#   script:
#     - ${CARGO_TARGET_DIR}/release/substrate --dev &
#     - PID=$!
#     # Let the chain running for 60 seconds
#     - sleep 60
#     # Send `SIGINT` and give the process 30 seconds to end
#     - kill -INT $PID
#     - timeout 30 tail --pid=$PID -f /dev/null

# test-linux-stable-int:
#   <<:                              *test-linux
#   except:
#     refs:
#       - /^v[0-9]+\.[0-9]+.*$/      # i.e. v1.0, v2.1rc1
#     variables:
#       - $DEPLOY_TAG
#   variables:
#     CARGO_TARGET_DIR:              "/ci-cache/${CI_PROJECT_NAME}/targets/${CI_COMMIT_REF_NAME}/build-linux-substrate"
#   script:
#     - echo "___Logs will be partly shown at the end in case of failure.___"
#     - echo "___Full log will be saved to the job artifacts only in case of failure.___"
#     - WASM_BUILD_NO_COLOR=1 RUST_LOG=sync=trace,consensus=trace,client=trace,state-db=trace,db=trace,forks=trace,state_db=trace,storage_cache=trace
#         time cargo test -p node-cli --release --verbose --locked -- --ignored
#         &> ${CI_COMMIT_SHORT_SHA}_int_failure.log
#     - sccache -s
#   after_script:
#     - awk '/FAILED|^error\[/,0' ${CI_COMMIT_SHORT_SHA}_int_failure.log
#   artifacts:
#     name:                          $CI_COMMIT_SHORT_SHA
#     when:                          on_failure
#     expire_in:                     24 hrs
#     paths:
#       - ${CI_COMMIT_SHORT_SHA}_int_failure.log
    

# trigger the pipeline
# control-trigger:
#   stage:                           publish
#   needs:
#     - build-linux-substrate
#   variables:
#     CARGO_TARGET_DIR:              ""
#     SUBSTRATE_VERSION:             tbdn
#     SUBSTRATE_COMMIT:              $CI_COMMIT_SHA
#     SUBSTRATE_JOB_ID:              $CI_JOB_ID
#     SUBSTRATE_JOB_URL:             $CI_JOB_URL
#   trigger:
#     project:                       parity/srml-contracts-waterfall
#     branch:                        "28"
#     strategy:                      depend

# check_warnings:
#   stage:                           publish
#   <<:                              *docker-env
#   except:
#     variables:
#       - $DEPLOY_TAG
#   variables:
#     GIT_STRATEGY:                  none
#   needs:
#     - test-linux-stable
#   script:
#     - if [ -s ${CI_COMMIT_SHORT_SHA}_warnings.log ]; then
#         cat ${CI_COMMIT_SHORT_SHA}_warnings.log;
#         exit 1;
#       else
#         echo "___No warnings___";
#       fi
#   allow_failure:                   true
=======
  artifacts:
    name:                          $CI_COMMIT_SHORT_SHA
    expire_in:                     3 days
    paths:
      - ${CI_COMMIT_SHORT_SHA}_warnings.log

test-dependency-rules:
  stage:                           test
  <<:                              *docker-env
  except:
    variables:
      - $DEPLOY_TAG
  script:
    - .maintain/ensure-deps.sh

test-frame-staking:
  stage:                           test
  <<:                              *docker-env
  variables:
    # Enable debug assertions since we are running optimized builds for testing
    # but still want to have debug assertions.
    RUSTFLAGS: -Cdebug-assertions=y
    RUST_BACKTRACE: 1
  except:
    variables:
      - $DEPLOY_TAG
  script:
    - cd frame/staking/
    - WASM_BUILD_NO_COLOR=1 time cargo test --release --verbose --no-default-features --features std
    - sccache -s

test-wasmtime:
  stage:                           test
  <<:                              *docker-env
  variables:
    # Enable debug assertions since we are running optimized builds for testing
    # but still want to have debug assertions.
    RUSTFLAGS: -Cdebug-assertions=y
    RUST_BACKTRACE: 1
  except:
    variables:
      - $DEPLOY_TAG
  script:
    - cd client/executor
    - WASM_BUILD_NO_COLOR=1 time cargo test --release --verbose --features wasmtime
    - sccache -s

test-linux-stable-int:
  <<:                              *test-linux
  except:
    refs:
      - /^v[0-9]+\.[0-9]+.*$/      # i.e. v1.0, v2.1rc1
    variables:
      - $DEPLOY_TAG
  script:
    - echo "___Logs will be partly shown at the end in case of failure.___"
    - echo "___Full log will be saved to the job artifacts only in case of failure.___"
    - WASM_BUILD_NO_COLOR=1 RUST_LOG=sync=trace,consensus=trace,client=trace,state-db=trace,db=trace,forks=trace,state_db=trace,storage_cache=trace
        time cargo test -p node-cli --release --verbose --locked -- --ignored
        &> ${CI_COMMIT_SHORT_SHA}_int_failure.log
    - sccache -s
  after_script:
    - awk '/FAILED|^error\[/,0' ${CI_COMMIT_SHORT_SHA}_int_failure.log
  artifacts:
    name:                          $CI_COMMIT_SHORT_SHA
    when:                          on_failure
    expire_in:                     3 days
    paths:
      - ${CI_COMMIT_SHORT_SHA}_int_failure.log


check-web-wasm:
  stage:                           test
  <<:                              *docker-env
  except:
    - /^v[0-9]+\.[0-9]+.*$/        # i.e. v1.0, v2.1rc1
  script:
    # WASM support is in progress. As more and more crates support WASM, we
    # should add entries here. See https://github.com/paritytech/substrate/issues/2416
    - time cargo build --target=wasm32-unknown-unknown -p sp-io
    - time cargo build --target=wasm32-unknown-unknown -p sp-runtime
    - time cargo build --target=wasm32-unknown-unknown -p sp-std
    - time cargo build --target=wasm32-unknown-unknown -p sc-client
    - time cargo build --target=wasm32-unknown-unknown -p sc-consensus-aura
    - time cargo build --target=wasm32-unknown-unknown -p sc-consensus-babe
    - time cargo build --target=wasm32-unknown-unknown -p sp-consensus
    - time cargo build --target=wasm32-unknown-unknown -p sc-telemetry
    # Note: the command below is a bit weird because several Cargo issues prevent us from compiling the node in a more straight-forward way.
    - time cargo build --manifest-path=bin/node/cli/Cargo.toml --no-default-features --features "browser" --target=wasm32-unknown-unknown
    - sccache -s

test-full-crypto-feature:
  stage:                           test
  <<:                              *docker-env
  variables:
    # Enable debug assertions since we are running optimized builds for testing
    # but still want to have debug assertions.
    RUSTFLAGS: -Cdebug-assertions=y
    RUST_BACKTRACE: 1
  except:
    variables:
      - $DEPLOY_TAG
  script:
    - cd primitives/core/
    - time cargo +nightly build --verbose --no-default-features --features full_crypto
    - cd ../application-crypto
    - time cargo +nightly build --verbose --no-default-features --features full_crypto
    - sccache -s


#### stage:                        build

build-linux-substrate:             &build-binary
  stage:                           build
  <<:                              *collect-artifacts
  <<:                              *docker-env
  <<:                              *build-only
  before_script:
    - mkdir -p ./artifacts/substrate/
  except:
    variables:
      - $DEPLOY_TAG
  script:
    - WASM_BUILD_NO_COLOR=1 time cargo build --release --verbose
    - mv ./target/release/substrate ./artifacts/substrate/.
    - echo -n "Substrate version = "
    - if [ "${CI_COMMIT_TAG}" ]; then
        echo "${CI_COMMIT_TAG}" | tee ./artifacts/substrate/VERSION;
      else
        ./artifacts/substrate/substrate --version |
          sed -n -r 's/^substrate ([0-9.]+.*-[0-9a-f]{7,13})-.*$/\1/p' |
          tee ./artifacts/substrate/VERSION;
      fi
    - sha256sum ./artifacts/substrate/substrate | tee ./artifacts/substrate/substrate.sha256
    - printf '\n# building node-template\n\n'
    - ./.maintain/node-template-release.sh ./artifacts/substrate/substrate-node-template.tar.gz
    - cp -r .maintain/docker/substrate.Dockerfile ./artifacts/substrate/
    - sccache -s

build-linux-subkey:
  <<:                              *build-binary
  before_script:
    - mkdir -p ./artifacts/subkey
  script:
    - cd ./bin/utils/subkey
    - BUILD_DUMMY_WASM_BINARY=1 time cargo build --release --verbose
    - cd -
    - mv ./target/release/subkey ./artifacts/subkey/.
    - echo -n "Subkey version = "
    - ./artifacts/subkey/subkey --version |
        sed -n -r 's/^subkey ([0-9.]+.*)/\1/p' |
          tee ./artifacts/subkey/VERSION;
    - sha256sum ./artifacts/subkey/subkey | tee ./artifacts/subkey/subkey.sha256
    - cp -r .maintain/docker/subkey.Dockerfile ./artifacts/subkey/
    - sccache -s

build-rust-doc-release:
  stage:                           build
  <<:                              *docker-env
  allow_failure:                   true
  artifacts:
    name:                          "${CI_JOB_NAME}_${CI_COMMIT_REF_NAME}-doc"
    when:                          on_success
    expire_in:                     7 days
    paths:
    - ./crate-docs
  <<:                              *build-only
  script:
    - rm -f ./crate-docs/index.html # use it as an indicator if the job succeeds
    - BUILD_DUMMY_WASM_BINARY=1 RUSTDOCFLAGS="--html-in-header $(pwd)/.maintain/rustdoc-header.html" time cargo +nightly doc --release --all --verbose
    - cp -R ./target/doc ./crate-docs
    - echo "<meta http-equiv=refresh content=0;url=sc_service/index.html>" > ./crate-docs/index.html
    - sccache -s

check_warnings:
  stage:                           build
  <<:                              *docker-env
  except:
    variables:
      - $DEPLOY_TAG
  variables:
    GIT_STRATEGY:                  none
  dependencies:
    - test-linux-stable
  script:
    - if [ -s ${CI_COMMIT_SHORT_SHA}_warnings.log ]; then
        cat ${CI_COMMIT_SHORT_SHA}_warnings.log;
        exit 1;
      else
        echo "___No warnings___";
      fi
  allow_failure:                   true

# Nightly check whether Polkadot 'master' branch builds.
check_polkadot:
  stage:                           build
  <<:                              *docker-env
  allow_failure:                   true
  only:
    - master
    - schedules
  script:
    - SUBSTRATE_PATH=$(pwd)
    # Clone the current Polkadot master branch into ./polkadot.
    - git clone --depth 1 https://gitlab.parity.io/parity/polkadot.git
    - cd polkadot
    # Make sure we override the crates in native and wasm build
    - mkdir .cargo
    - echo "paths = [ \"$SUBSTRATE_PATH\" ]" > .cargo/config
    - mkdir -p target/debug/wbuild/.cargo
    - echo "paths = [ \"$SUBSTRATE_PATH\" ]" > target/debug/wbuild/.cargo/config
    # package, others are updated along the way.
    - cargo update
    # Check whether Polkadot 'master' branch builds with this Substrate commit.
    - time cargo check
    - cd -
    - sccache -s

trigger-contracts-ci:
  stage:                           publish
  needs:
    - job:                         build-linux-substrate
      artifacts:                   false
    - job:                         test-linux-stable
      artifacts:                   false
  trigger:
    project:                       parity/srml-contracts-waterfall
    branch:                        master
    strategy:                      depend
  only:
    - master
    - schedules

#### stage:                        publish

.publish-docker-release:           &publish-docker-release
  <<:                              *build-only
  <<:                              *kubernetes-build
  image:                           docker:stable
  services:
    - docker:dind
  before_script:
    - test "$Docker_Hub_User_Parity" -a "$Docker_Hub_Pass_Parity"
        || ( echo "no docker credentials provided"; exit 1 )
    - docker login -u "$Docker_Hub_User_Parity" -p "$Docker_Hub_Pass_Parity"
    - docker info
  script:
    - cd ./artifacts/$PRODUCT/
    - VERSION="$(cat ./VERSION)"
    - echo "${PRODUCT} version = ${VERSION}"
    - test -z "${VERSION}" && exit 1
    - docker build
      --build-arg VCS_REF="${CI_COMMIT_SHA}"
      --build-arg BUILD_DATE="$(date -u '+%Y-%m-%dT%H:%M:%SZ')"
      --tag $CONTAINER_IMAGE:$VERSION
      --tag $CONTAINER_IMAGE:latest
      --file $DOCKERFILE .
    - docker push $CONTAINER_IMAGE:$VERSION
    - docker push $CONTAINER_IMAGE:latest

publish-docker-substrate:
  stage:                           publish
  <<:                              *publish-docker-release
  # collect VERSION artifact here to pass it on to kubernetes
  <<:                              *collect-artifacts
  dependencies:
    - build-linux-substrate
  variables:
    DOCKER_HOST:                   tcp://localhost:2375
    DOCKER_DRIVER:                 overlay2
    GIT_STRATEGY:                  none
    PRODUCT:                       substrate
    DOCKERFILE:                    $PRODUCT.Dockerfile
    CONTAINER_IMAGE:               parity/$PRODUCT
  after_script:
    - docker logout
    # only VERSION information is needed for the deployment
    - find ./artifacts/ -depth -not -name VERSION -type f -delete

publish-docker-subkey:
  stage:                           publish
  <<:                              *publish-docker-release
  dependencies:
    - build-linux-subkey
  variables:
    DOCKER_HOST:                   tcp://localhost:2375
    DOCKER_DRIVER:                 overlay2
    GIT_STRATEGY:                  none
    PRODUCT:                       subkey
    DOCKERFILE:                    $PRODUCT.Dockerfile
    CONTAINER_IMAGE:               parity/$PRODUCT
  after_script:
    - docker logout

publish-s3-release:
  stage:                           publish
  <<:                              *build-only
  <<:                              *kubernetes-build
  dependencies:
    - build-linux-substrate
    - build-linux-subkey
  image:                           parity/awscli:latest
  variables:
    GIT_STRATEGY:                  none
    BUCKET:                        "releases.parity.io"
    PREFIX:                        "substrate/${ARCH}-${DOCKER_OS}"
  script:
    - aws s3 sync ./artifacts/ s3://${BUCKET}/${PREFIX}/$(cat ./artifacts/substrate/VERSION)/
    - echo "update objects in latest path"
    - aws s3 sync s3://${BUCKET}/${PREFIX}/$(cat ./artifacts/substrate/VERSION)/ s3://${BUCKET}/${PREFIX}/latest/
  after_script:
    - aws s3 ls s3://${BUCKET}/${PREFIX}/latest/
        --recursive --human-readable --summarize


publish-s3-doc:
  stage:                           publish
  image:                           parity/awscli:latest
  allow_failure:                   true
  dependencies:
    - build-rust-doc-release
  cache:                           {}
  <<:                              *build-only
  <<:                              *kubernetes-build
  variables:
    GIT_STRATEGY:                  none
    BUCKET:                        "releases.parity.io"
    PREFIX:                        "substrate-rustdoc"
  script:
    - test -r ./crate-docs/index.html || (
        echo "./crate-docs/index.html not present, build:rust:doc:release job not complete";
        exit 1
      )
    - aws s3 sync --delete --size-only --only-show-errors
        ./crate-docs/ s3://${BUCKET}/${PREFIX}/
  after_script:
    - aws s3 ls s3://${BUCKET}/${PREFIX}/
        --human-readable --summarize


publish-gh-doc:
  stage:                           publish
  image:                           parity/tools:latest
  allow_failure:                   true
  dependencies:
    - build-rust-doc-release
  cache:                           {}
  <<:                              *build-only
  <<:                              *kubernetes-build
  variables:
    GIT_STRATEGY:                  none
    GITHUB_API:                    "https://api.github.com"
  script:
    - test -r ./crate-docs/index.html || (
        echo "./crate-docs/index.html not present, build:rust:doc:release job not complete";
        exit 1
      )
    - test "${GITHUB_USER}" -a "${GITHUB_EMAIL}" -a "${GITHUB_TOKEN}" || (
        echo "environment variables for github insufficient";
        exit 1
      )
    - |
      cat > ${HOME}/.gitconfig <<EOC
      [user]
      name = "${GITHUB_USER}"
      email = "${GITHUB_EMAIL}"

      [url "https://${GITHUB_USER}:${GITHUB_TOKEN}@github.com/"]
      insteadOf = "https://github.com/"
      EOC
    - unset GITHUB_TOKEN
    - git clone --depth 1 https://github.com/substrate-developer-hub/rustdocs.git
    - rsync -ax --delete ./crate-docs/ ./rustdocs/${CI_COMMIT_REF_NAME}/
    - cd ./rustdocs; git add .
    - git commit -m "update rustdoc ${CI_COMMIT_REF_NAME}"
    - git push origin master 2>&1 | sed -r "s|(${GITHUB_USER}):[a-f0-9]+@|\1:REDACTED@|g"
  after_script:
    - rm -vrf ${HOME}/.gitconfig



.deploy-template:                  &deploy
  stage:                           kubernetes
  when:                            manual
  retry:                           1
  image:                           parity/kubetools:latest
  <<:                              *build-only
  tags:
    # this is the runner that is used to deploy it
    - kubernetes-parity-build
  before_script:
    - test -z "${DEPLOY_TAG}" &&
        test -f ./artifacts/substrate/VERSION &&
        DEPLOY_TAG="$(cat ./artifacts/substrate/VERSION)"
    - test "${DEPLOY_TAG}" || ( echo "Neither DEPLOY_TAG nor VERSION information available"; exit 1 )
  script:
    - echo "Substrate version = ${DEPLOY_TAG}"
    # or use helm to render the template
    - helm template
      --values ./.maintain/kubernetes/values.yaml
      --set image.tag=${DEPLOY_TAG}
      --set validator.keys=${VALIDATOR_KEYS}
      ./.maintain/kubernetes | kubectl apply -f - --dry-run=false
    - echo "# substrate namespace ${KUBE_NAMESPACE}"
    - kubectl -n ${KUBE_NAMESPACE} get all
    - echo "# substrate's nodes' external ip addresses:"
    - kubectl get nodes -l node=substrate
      -o jsonpath='{range .items[*]}{.metadata.name}{"\t"}{range @.status.addresses[?(@.type=="ExternalIP")]}{.address}{"\n"}{end}'
    - echo "# substrate' nodes"
    - kubectl -n ${KUBE_NAMESPACE} get pods
      -o jsonpath='{range .items[*]}{.metadata.name}{"\t"}{.spec.nodeName}{"\n"}{end}'
    - echo "# wait for the rollout to complete"
    - kubectl -n ${KUBE_NAMESPACE} rollout status statefulset/substrate

# have environment:url eventually point to the logs

.deploy-cibuild:                   &deploy-cibuild
  <<:                              *deploy
  dependencies:
    - publish-docker-substrate

.deploy-tag:                       &deploy-tag
  <<:                              *deploy
  only:
    variables:
      - $DEPLOY_TAG

# have environment:url eventually point to the logs

deploy-ew3:
  <<:                              *deploy-cibuild
  environment:
    name:                          parity-prod-ew3

deploy-ue1:
  <<:                              *deploy-cibuild
  environment:
    name:                          parity-prod-ue1

deploy-ew3-tag:
  <<:                              *deploy-tag
  environment:
    name:                          parity-prod-ew3

deploy-ue1-tag:
  <<:                              *deploy-tag
  environment:
    name:                          parity-prod-ue1

.validator-deploy:                 &validator-deploy
  # script will fail if there is no artifacts/substrate/VERSION
  <<:                              *build-only
  stage:                           flaming-fir
  dependencies:
    - build-linux-substrate
  image:                           parity/azure-ansible:v1
  allow_failure:                   true
  when:                            manual
  tags:
    - linux-docker

validator 1 4:
  <<:                              *validator-deploy
  script:
    - ./.maintain/flamingfir-deploy.sh flamingfir-validator1
validator 2 4:
  <<:                              *validator-deploy
  script:
    - ./.maintain/flamingfir-deploy.sh flamingfir-validator2
validator 3 4:
  <<:                              *validator-deploy
  script:
    - ./.maintain/flamingfir-deploy.sh flamingfir-validator3
validator 4 4:
  <<:                              *validator-deploy
  script:
    - ./.maintain/flamingfir-deploy.sh flamingfir-validator4
>>>>>>> 657484a4
<|MERGE_RESOLUTION|>--- conflicted
+++ resolved
@@ -17,11 +17,7 @@
 
 variables:
   GIT_STRATEGY:                    fetch
-<<<<<<< HEAD
-  GIT_DEPTH:                       3
-=======
   GIT_DEPTH:                       100
->>>>>>> 657484a4
   CARGO_HOME:                      "/ci-cache/${CI_PROJECT_NAME}/cargo/${CI_JOB_NAME}"
   CARGO_TARGET_DIR:                "/ci-cache/${CI_PROJECT_NAME}/targets/${CI_COMMIT_REF_NAME}/${CI_JOB_NAME}"
   REGISTRY:                        registry.parity.io/parity/infrastructure/scripts
@@ -126,7 +122,6 @@
   after_script:
     - echo "___Collecting warnings for check_warnings job___"
     - awk '/^warning:/,/^$/ { print }' output.log > ${CI_COMMIT_SHORT_SHA}_warnings.log
-<<<<<<< HEAD
   # artifacts:
   #   name:                          $CI_COMMIT_SHORT_SHA
   #   expire_in:                     24 hrs
@@ -211,483 +206,4 @@
 #       else
 #         echo "___No warnings___";
 #       fi
-#   allow_failure:                   true
-=======
-  artifacts:
-    name:                          $CI_COMMIT_SHORT_SHA
-    expire_in:                     3 days
-    paths:
-      - ${CI_COMMIT_SHORT_SHA}_warnings.log
-
-test-dependency-rules:
-  stage:                           test
-  <<:                              *docker-env
-  except:
-    variables:
-      - $DEPLOY_TAG
-  script:
-    - .maintain/ensure-deps.sh
-
-test-frame-staking:
-  stage:                           test
-  <<:                              *docker-env
-  variables:
-    # Enable debug assertions since we are running optimized builds for testing
-    # but still want to have debug assertions.
-    RUSTFLAGS: -Cdebug-assertions=y
-    RUST_BACKTRACE: 1
-  except:
-    variables:
-      - $DEPLOY_TAG
-  script:
-    - cd frame/staking/
-    - WASM_BUILD_NO_COLOR=1 time cargo test --release --verbose --no-default-features --features std
-    - sccache -s
-
-test-wasmtime:
-  stage:                           test
-  <<:                              *docker-env
-  variables:
-    # Enable debug assertions since we are running optimized builds for testing
-    # but still want to have debug assertions.
-    RUSTFLAGS: -Cdebug-assertions=y
-    RUST_BACKTRACE: 1
-  except:
-    variables:
-      - $DEPLOY_TAG
-  script:
-    - cd client/executor
-    - WASM_BUILD_NO_COLOR=1 time cargo test --release --verbose --features wasmtime
-    - sccache -s
-
-test-linux-stable-int:
-  <<:                              *test-linux
-  except:
-    refs:
-      - /^v[0-9]+\.[0-9]+.*$/      # i.e. v1.0, v2.1rc1
-    variables:
-      - $DEPLOY_TAG
-  script:
-    - echo "___Logs will be partly shown at the end in case of failure.___"
-    - echo "___Full log will be saved to the job artifacts only in case of failure.___"
-    - WASM_BUILD_NO_COLOR=1 RUST_LOG=sync=trace,consensus=trace,client=trace,state-db=trace,db=trace,forks=trace,state_db=trace,storage_cache=trace
-        time cargo test -p node-cli --release --verbose --locked -- --ignored
-        &> ${CI_COMMIT_SHORT_SHA}_int_failure.log
-    - sccache -s
-  after_script:
-    - awk '/FAILED|^error\[/,0' ${CI_COMMIT_SHORT_SHA}_int_failure.log
-  artifacts:
-    name:                          $CI_COMMIT_SHORT_SHA
-    when:                          on_failure
-    expire_in:                     3 days
-    paths:
-      - ${CI_COMMIT_SHORT_SHA}_int_failure.log
-
-
-check-web-wasm:
-  stage:                           test
-  <<:                              *docker-env
-  except:
-    - /^v[0-9]+\.[0-9]+.*$/        # i.e. v1.0, v2.1rc1
-  script:
-    # WASM support is in progress. As more and more crates support WASM, we
-    # should add entries here. See https://github.com/paritytech/substrate/issues/2416
-    - time cargo build --target=wasm32-unknown-unknown -p sp-io
-    - time cargo build --target=wasm32-unknown-unknown -p sp-runtime
-    - time cargo build --target=wasm32-unknown-unknown -p sp-std
-    - time cargo build --target=wasm32-unknown-unknown -p sc-client
-    - time cargo build --target=wasm32-unknown-unknown -p sc-consensus-aura
-    - time cargo build --target=wasm32-unknown-unknown -p sc-consensus-babe
-    - time cargo build --target=wasm32-unknown-unknown -p sp-consensus
-    - time cargo build --target=wasm32-unknown-unknown -p sc-telemetry
-    # Note: the command below is a bit weird because several Cargo issues prevent us from compiling the node in a more straight-forward way.
-    - time cargo build --manifest-path=bin/node/cli/Cargo.toml --no-default-features --features "browser" --target=wasm32-unknown-unknown
-    - sccache -s
-
-test-full-crypto-feature:
-  stage:                           test
-  <<:                              *docker-env
-  variables:
-    # Enable debug assertions since we are running optimized builds for testing
-    # but still want to have debug assertions.
-    RUSTFLAGS: -Cdebug-assertions=y
-    RUST_BACKTRACE: 1
-  except:
-    variables:
-      - $DEPLOY_TAG
-  script:
-    - cd primitives/core/
-    - time cargo +nightly build --verbose --no-default-features --features full_crypto
-    - cd ../application-crypto
-    - time cargo +nightly build --verbose --no-default-features --features full_crypto
-    - sccache -s
-
-
-#### stage:                        build
-
-build-linux-substrate:             &build-binary
-  stage:                           build
-  <<:                              *collect-artifacts
-  <<:                              *docker-env
-  <<:                              *build-only
-  before_script:
-    - mkdir -p ./artifacts/substrate/
-  except:
-    variables:
-      - $DEPLOY_TAG
-  script:
-    - WASM_BUILD_NO_COLOR=1 time cargo build --release --verbose
-    - mv ./target/release/substrate ./artifacts/substrate/.
-    - echo -n "Substrate version = "
-    - if [ "${CI_COMMIT_TAG}" ]; then
-        echo "${CI_COMMIT_TAG}" | tee ./artifacts/substrate/VERSION;
-      else
-        ./artifacts/substrate/substrate --version |
-          sed -n -r 's/^substrate ([0-9.]+.*-[0-9a-f]{7,13})-.*$/\1/p' |
-          tee ./artifacts/substrate/VERSION;
-      fi
-    - sha256sum ./artifacts/substrate/substrate | tee ./artifacts/substrate/substrate.sha256
-    - printf '\n# building node-template\n\n'
-    - ./.maintain/node-template-release.sh ./artifacts/substrate/substrate-node-template.tar.gz
-    - cp -r .maintain/docker/substrate.Dockerfile ./artifacts/substrate/
-    - sccache -s
-
-build-linux-subkey:
-  <<:                              *build-binary
-  before_script:
-    - mkdir -p ./artifacts/subkey
-  script:
-    - cd ./bin/utils/subkey
-    - BUILD_DUMMY_WASM_BINARY=1 time cargo build --release --verbose
-    - cd -
-    - mv ./target/release/subkey ./artifacts/subkey/.
-    - echo -n "Subkey version = "
-    - ./artifacts/subkey/subkey --version |
-        sed -n -r 's/^subkey ([0-9.]+.*)/\1/p' |
-          tee ./artifacts/subkey/VERSION;
-    - sha256sum ./artifacts/subkey/subkey | tee ./artifacts/subkey/subkey.sha256
-    - cp -r .maintain/docker/subkey.Dockerfile ./artifacts/subkey/
-    - sccache -s
-
-build-rust-doc-release:
-  stage:                           build
-  <<:                              *docker-env
-  allow_failure:                   true
-  artifacts:
-    name:                          "${CI_JOB_NAME}_${CI_COMMIT_REF_NAME}-doc"
-    when:                          on_success
-    expire_in:                     7 days
-    paths:
-    - ./crate-docs
-  <<:                              *build-only
-  script:
-    - rm -f ./crate-docs/index.html # use it as an indicator if the job succeeds
-    - BUILD_DUMMY_WASM_BINARY=1 RUSTDOCFLAGS="--html-in-header $(pwd)/.maintain/rustdoc-header.html" time cargo +nightly doc --release --all --verbose
-    - cp -R ./target/doc ./crate-docs
-    - echo "<meta http-equiv=refresh content=0;url=sc_service/index.html>" > ./crate-docs/index.html
-    - sccache -s
-
-check_warnings:
-  stage:                           build
-  <<:                              *docker-env
-  except:
-    variables:
-      - $DEPLOY_TAG
-  variables:
-    GIT_STRATEGY:                  none
-  dependencies:
-    - test-linux-stable
-  script:
-    - if [ -s ${CI_COMMIT_SHORT_SHA}_warnings.log ]; then
-        cat ${CI_COMMIT_SHORT_SHA}_warnings.log;
-        exit 1;
-      else
-        echo "___No warnings___";
-      fi
-  allow_failure:                   true
-
-# Nightly check whether Polkadot 'master' branch builds.
-check_polkadot:
-  stage:                           build
-  <<:                              *docker-env
-  allow_failure:                   true
-  only:
-    - master
-    - schedules
-  script:
-    - SUBSTRATE_PATH=$(pwd)
-    # Clone the current Polkadot master branch into ./polkadot.
-    - git clone --depth 1 https://gitlab.parity.io/parity/polkadot.git
-    - cd polkadot
-    # Make sure we override the crates in native and wasm build
-    - mkdir .cargo
-    - echo "paths = [ \"$SUBSTRATE_PATH\" ]" > .cargo/config
-    - mkdir -p target/debug/wbuild/.cargo
-    - echo "paths = [ \"$SUBSTRATE_PATH\" ]" > target/debug/wbuild/.cargo/config
-    # package, others are updated along the way.
-    - cargo update
-    # Check whether Polkadot 'master' branch builds with this Substrate commit.
-    - time cargo check
-    - cd -
-    - sccache -s
-
-trigger-contracts-ci:
-  stage:                           publish
-  needs:
-    - job:                         build-linux-substrate
-      artifacts:                   false
-    - job:                         test-linux-stable
-      artifacts:                   false
-  trigger:
-    project:                       parity/srml-contracts-waterfall
-    branch:                        master
-    strategy:                      depend
-  only:
-    - master
-    - schedules
-
-#### stage:                        publish
-
-.publish-docker-release:           &publish-docker-release
-  <<:                              *build-only
-  <<:                              *kubernetes-build
-  image:                           docker:stable
-  services:
-    - docker:dind
-  before_script:
-    - test "$Docker_Hub_User_Parity" -a "$Docker_Hub_Pass_Parity"
-        || ( echo "no docker credentials provided"; exit 1 )
-    - docker login -u "$Docker_Hub_User_Parity" -p "$Docker_Hub_Pass_Parity"
-    - docker info
-  script:
-    - cd ./artifacts/$PRODUCT/
-    - VERSION="$(cat ./VERSION)"
-    - echo "${PRODUCT} version = ${VERSION}"
-    - test -z "${VERSION}" && exit 1
-    - docker build
-      --build-arg VCS_REF="${CI_COMMIT_SHA}"
-      --build-arg BUILD_DATE="$(date -u '+%Y-%m-%dT%H:%M:%SZ')"
-      --tag $CONTAINER_IMAGE:$VERSION
-      --tag $CONTAINER_IMAGE:latest
-      --file $DOCKERFILE .
-    - docker push $CONTAINER_IMAGE:$VERSION
-    - docker push $CONTAINER_IMAGE:latest
-
-publish-docker-substrate:
-  stage:                           publish
-  <<:                              *publish-docker-release
-  # collect VERSION artifact here to pass it on to kubernetes
-  <<:                              *collect-artifacts
-  dependencies:
-    - build-linux-substrate
-  variables:
-    DOCKER_HOST:                   tcp://localhost:2375
-    DOCKER_DRIVER:                 overlay2
-    GIT_STRATEGY:                  none
-    PRODUCT:                       substrate
-    DOCKERFILE:                    $PRODUCT.Dockerfile
-    CONTAINER_IMAGE:               parity/$PRODUCT
-  after_script:
-    - docker logout
-    # only VERSION information is needed for the deployment
-    - find ./artifacts/ -depth -not -name VERSION -type f -delete
-
-publish-docker-subkey:
-  stage:                           publish
-  <<:                              *publish-docker-release
-  dependencies:
-    - build-linux-subkey
-  variables:
-    DOCKER_HOST:                   tcp://localhost:2375
-    DOCKER_DRIVER:                 overlay2
-    GIT_STRATEGY:                  none
-    PRODUCT:                       subkey
-    DOCKERFILE:                    $PRODUCT.Dockerfile
-    CONTAINER_IMAGE:               parity/$PRODUCT
-  after_script:
-    - docker logout
-
-publish-s3-release:
-  stage:                           publish
-  <<:                              *build-only
-  <<:                              *kubernetes-build
-  dependencies:
-    - build-linux-substrate
-    - build-linux-subkey
-  image:                           parity/awscli:latest
-  variables:
-    GIT_STRATEGY:                  none
-    BUCKET:                        "releases.parity.io"
-    PREFIX:                        "substrate/${ARCH}-${DOCKER_OS}"
-  script:
-    - aws s3 sync ./artifacts/ s3://${BUCKET}/${PREFIX}/$(cat ./artifacts/substrate/VERSION)/
-    - echo "update objects in latest path"
-    - aws s3 sync s3://${BUCKET}/${PREFIX}/$(cat ./artifacts/substrate/VERSION)/ s3://${BUCKET}/${PREFIX}/latest/
-  after_script:
-    - aws s3 ls s3://${BUCKET}/${PREFIX}/latest/
-        --recursive --human-readable --summarize
-
-
-publish-s3-doc:
-  stage:                           publish
-  image:                           parity/awscli:latest
-  allow_failure:                   true
-  dependencies:
-    - build-rust-doc-release
-  cache:                           {}
-  <<:                              *build-only
-  <<:                              *kubernetes-build
-  variables:
-    GIT_STRATEGY:                  none
-    BUCKET:                        "releases.parity.io"
-    PREFIX:                        "substrate-rustdoc"
-  script:
-    - test -r ./crate-docs/index.html || (
-        echo "./crate-docs/index.html not present, build:rust:doc:release job not complete";
-        exit 1
-      )
-    - aws s3 sync --delete --size-only --only-show-errors
-        ./crate-docs/ s3://${BUCKET}/${PREFIX}/
-  after_script:
-    - aws s3 ls s3://${BUCKET}/${PREFIX}/
-        --human-readable --summarize
-
-
-publish-gh-doc:
-  stage:                           publish
-  image:                           parity/tools:latest
-  allow_failure:                   true
-  dependencies:
-    - build-rust-doc-release
-  cache:                           {}
-  <<:                              *build-only
-  <<:                              *kubernetes-build
-  variables:
-    GIT_STRATEGY:                  none
-    GITHUB_API:                    "https://api.github.com"
-  script:
-    - test -r ./crate-docs/index.html || (
-        echo "./crate-docs/index.html not present, build:rust:doc:release job not complete";
-        exit 1
-      )
-    - test "${GITHUB_USER}" -a "${GITHUB_EMAIL}" -a "${GITHUB_TOKEN}" || (
-        echo "environment variables for github insufficient";
-        exit 1
-      )
-    - |
-      cat > ${HOME}/.gitconfig <<EOC
-      [user]
-      name = "${GITHUB_USER}"
-      email = "${GITHUB_EMAIL}"
-
-      [url "https://${GITHUB_USER}:${GITHUB_TOKEN}@github.com/"]
-      insteadOf = "https://github.com/"
-      EOC
-    - unset GITHUB_TOKEN
-    - git clone --depth 1 https://github.com/substrate-developer-hub/rustdocs.git
-    - rsync -ax --delete ./crate-docs/ ./rustdocs/${CI_COMMIT_REF_NAME}/
-    - cd ./rustdocs; git add .
-    - git commit -m "update rustdoc ${CI_COMMIT_REF_NAME}"
-    - git push origin master 2>&1 | sed -r "s|(${GITHUB_USER}):[a-f0-9]+@|\1:REDACTED@|g"
-  after_script:
-    - rm -vrf ${HOME}/.gitconfig
-
-
-
-.deploy-template:                  &deploy
-  stage:                           kubernetes
-  when:                            manual
-  retry:                           1
-  image:                           parity/kubetools:latest
-  <<:                              *build-only
-  tags:
-    # this is the runner that is used to deploy it
-    - kubernetes-parity-build
-  before_script:
-    - test -z "${DEPLOY_TAG}" &&
-        test -f ./artifacts/substrate/VERSION &&
-        DEPLOY_TAG="$(cat ./artifacts/substrate/VERSION)"
-    - test "${DEPLOY_TAG}" || ( echo "Neither DEPLOY_TAG nor VERSION information available"; exit 1 )
-  script:
-    - echo "Substrate version = ${DEPLOY_TAG}"
-    # or use helm to render the template
-    - helm template
-      --values ./.maintain/kubernetes/values.yaml
-      --set image.tag=${DEPLOY_TAG}
-      --set validator.keys=${VALIDATOR_KEYS}
-      ./.maintain/kubernetes | kubectl apply -f - --dry-run=false
-    - echo "# substrate namespace ${KUBE_NAMESPACE}"
-    - kubectl -n ${KUBE_NAMESPACE} get all
-    - echo "# substrate's nodes' external ip addresses:"
-    - kubectl get nodes -l node=substrate
-      -o jsonpath='{range .items[*]}{.metadata.name}{"\t"}{range @.status.addresses[?(@.type=="ExternalIP")]}{.address}{"\n"}{end}'
-    - echo "# substrate' nodes"
-    - kubectl -n ${KUBE_NAMESPACE} get pods
-      -o jsonpath='{range .items[*]}{.metadata.name}{"\t"}{.spec.nodeName}{"\n"}{end}'
-    - echo "# wait for the rollout to complete"
-    - kubectl -n ${KUBE_NAMESPACE} rollout status statefulset/substrate
-
-# have environment:url eventually point to the logs
-
-.deploy-cibuild:                   &deploy-cibuild
-  <<:                              *deploy
-  dependencies:
-    - publish-docker-substrate
-
-.deploy-tag:                       &deploy-tag
-  <<:                              *deploy
-  only:
-    variables:
-      - $DEPLOY_TAG
-
-# have environment:url eventually point to the logs
-
-deploy-ew3:
-  <<:                              *deploy-cibuild
-  environment:
-    name:                          parity-prod-ew3
-
-deploy-ue1:
-  <<:                              *deploy-cibuild
-  environment:
-    name:                          parity-prod-ue1
-
-deploy-ew3-tag:
-  <<:                              *deploy-tag
-  environment:
-    name:                          parity-prod-ew3
-
-deploy-ue1-tag:
-  <<:                              *deploy-tag
-  environment:
-    name:                          parity-prod-ue1
-
-.validator-deploy:                 &validator-deploy
-  # script will fail if there is no artifacts/substrate/VERSION
-  <<:                              *build-only
-  stage:                           flaming-fir
-  dependencies:
-    - build-linux-substrate
-  image:                           parity/azure-ansible:v1
-  allow_failure:                   true
-  when:                            manual
-  tags:
-    - linux-docker
-
-validator 1 4:
-  <<:                              *validator-deploy
-  script:
-    - ./.maintain/flamingfir-deploy.sh flamingfir-validator1
-validator 2 4:
-  <<:                              *validator-deploy
-  script:
-    - ./.maintain/flamingfir-deploy.sh flamingfir-validator2
-validator 3 4:
-  <<:                              *validator-deploy
-  script:
-    - ./.maintain/flamingfir-deploy.sh flamingfir-validator3
-validator 4 4:
-  <<:                              *validator-deploy
-  script:
-    - ./.maintain/flamingfir-deploy.sh flamingfir-validator4
->>>>>>> 657484a4
+#   allow_failure:                   true