--- conflicted
+++ resolved
@@ -356,12 +356,8 @@
 macro_rules! ss58_address_format {
 	( $( $identifier:tt => ($number:expr, $name:expr, $desc:tt) )* ) => (
 		/// A known address (sub)format/network ID for SS58.
-<<<<<<< HEAD
-		#[derive(Debug, Copy, Clone, PartialEq, Eq)]
-=======
 		#[derive(Copy, Clone, PartialEq, Eq)]
 		#[cfg_attr(feature = "std", derive(Debug))]
->>>>>>> f8935061
 		pub enum Ss58AddressFormat {
 			$(#[doc = $desc] $identifier),*,
 			/// Use a manually provided numeric value.
